--- conflicted
+++ resolved
@@ -103,11 +103,7 @@
         Expr::Const(Constant::Bool(b))
     }
 
-<<<<<<< HEAD
-    pub fn int(n: isize) -> Expr {
-=======
-    pub fn int(n: usize) -> Expr<T> {
->>>>>>> 261bb4c0
+    pub fn int(n: isize) -> Expr<T> {
         Expr::Const(Constant::Int(n))
     }
 
