--- conflicted
+++ resolved
@@ -289,14 +289,7 @@
     }
 
     pub fn is_compound(&self) -> bool {
-<<<<<<< HEAD
-        !matches!(
-            self,
-            GradualExpr::Var(_) | GradualExpr::Const(_) | GradualExpr::Hole(_, _)
-        )
-=======
         !matches!(self, GradualExpr::Var(_) | GradualExpr::Const(_) | GradualExpr::Hole(_, _))
->>>>>>> 0985185c
     }
 
     pub fn is_app(&self) -> bool {
@@ -959,14 +952,7 @@
     }
 
     pub fn is_compound(&self) -> bool {
-<<<<<<< HEAD
-        !matches!(
-            self,
-            ExplicitExpr::Var(_) | ExplicitExpr::Const(_) | ExplicitExpr::Hole(_, _)
-        )
-=======
         !matches!(self, ExplicitExpr::Var(_) | ExplicitExpr::Const(_) | ExplicitExpr::Hole(_, _))
->>>>>>> 0985185c
     }
 
     pub fn is_app(&self) -> bool {
